--- conflicted
+++ resolved
@@ -3,7 +3,7 @@
 import matplotlib.pyplot as plt
 import logging
 import xarray as xa
-import pyproj
+import pyproj # type: ignore
 import sys
 import cmocean.cm as cm
 from netCDF4 import Dataset
@@ -412,10 +412,6 @@
         dudy = self.U.differentiate('y')
         dvdx = self.V.differentiate('x')
         dvdy = self.V.differentiate('y')
-<<<<<<< HEAD
-=======
-
->>>>>>> 66c2b3ce
 
         x = self.x
         y = self.y
@@ -466,7 +462,6 @@
             self.dsigma_dx[:,n] = self.dsigma(ray_k[:,n], idxs, idys, self.dx,direction='x')
             self.dsigma_dy[:,n] = self.dsigma(ray_k[:,n], idxs, idys, self.dy,direction='y')
 
-<<<<<<< HEAD
             f_wave_nb = WaveNumberEvolution(d_sigma=self.dsigma_dx[:,n], kx=ray_kx[:,n], ky=ray_ky[:,n],
                                                dUkx=dudx.isel(time=velocity_idt[n], y=xa.DataArray(idys,dims='z'),x=xa.DataArray(idxs,dims='z')), 
                                                dUky=dvdx.isel(time=velocity_idt[n], y=xa.DataArray(idys,dims='z'),x=xa.DataArray(idxs,dims='z')))
@@ -477,18 +472,6 @@
                                                dUkx=dudy.isel(time=velocity_idt[n], y=xa.DataArray(idys,dims='z'),x=xa.DataArray(idxs,dims='z')), 
                                                dUky=dvdy.isel(time=velocity_idt[n], y=xa.DataArray(idys,dims='z'),x=xa.DataArray(idxs,dims='z')))
             
-=======
-            f_wave_nb = WaveNumberEvolution(d_sigma=self.dsigma_dx[:,n+1], kx=ray_kx[:,n], ky=ray_ky[:,n],
-                                               #dUkx=dudx[velocity_idt[n],idys,idxs], dUky=dvdx[velocity_idt[n],idys,idxs])
-                                               dUkx=dudx.isel(time=velocity_idt[n], y=xa.DataArray(idys,dims='z'),x=xa.DataArray(idxs,dims='z')), 
-                                               dUky=dvdx.isel(time=velocity_idt[n], y=xa.DataArray(idys,dims='z'),x=xa.DataArray(idxs,dims='z')))
-            ray_kx[:,n+1] = solver.advance(u=ray_kx[:,n], f=f_wave_nb,k=n, t=t)# NOTE: this k is a counter and not wave number
-
-            f_wave_nb = WaveNumberEvolution(d_sigma=self.dsigma_dy[:,n+1], kx=ray_kx[:,n], ky=ray_ky[:,n],
-                                               #dUkx=dudy[velocity_idt[n],idys,idxs], dUky=dvdy[velocity_idt[n],idys,idxs])
-                                               dUkx=dudy.isel(time=velocity_idt[n], y=xa.DataArray(idys,dims='z'),x=xa.DataArray(idxs,dims='z')), 
-                                               dUky=dvdy.isel(time=velocity_idt[n], y=xa.DataArray(idys,dims='z'),x=xa.DataArray(idxs,dims='z')))
->>>>>>> 66c2b3ce
             ray_ky[:,n+1] = solver.advance(u=ray_ky[:,n], f=f_wave_nb, k=n, t=t)# NOTE: this k is a counter and not wave number
 
             # Compute wave number k
@@ -521,14 +504,8 @@
                     for id in wr_id:
                         ax3[0].plot(self.ray_x[id,:n+1],self.ray_y[id,:n+1],'-k')
 
-                    ax3[0].plot(wt.ray_x[wr_id[2],idts],wt.ray_y[wr_id[2],idts],marker='s',ms=7,color='tab:red',linestyle='none')
 
                     ax3[0].xaxis.tick_top()
-
-                    ax3[1].plot(-wt.ray_depth[wr_id[2],:1090], label=r'$d(x_r,y_r)$')
-                    ax3[2].plot(wt.ray_kx[wr_id[2],:1090], label=r'$k_x$')
-                    ax3[2].plot(wt.ray_ky[wr_id[2],:1090], label=r'$k_y$',c='tab:green')
-                    ax3[3].plot(wt.ray_theta[wr_id[2],:1090], label=r'$\theta$')
 
                     ax3[2].sharex(ax3[1])
                     ax3[3].sharex(ax3[1])
